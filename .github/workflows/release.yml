--- conflicted
+++ resolved
@@ -13,11 +13,7 @@
 
     steps:
       - name: Checkout code
-<<<<<<< HEAD
-        uses: actions/checkout@v4
-=======
         uses: actions/checkout@08eba0b27e820071cde6df949e0beb9ba4906955 # v4
->>>>>>> 2e8155b2
         with:
           submodules: 'true'
           fetch-depth: 0
