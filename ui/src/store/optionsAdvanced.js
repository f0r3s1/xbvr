import ky from 'ky'

const state = {
  loading: false,
  advanced: {
    showInternalSceneId: false,
    showHSPApiLink: false,
    showSceneSearchField: false,
    stashApiKey: '',
    scrapeActorAfterScene: 'true',
    useImperialEntry: 'false',
    linkScenesAfterSceneScraping: true,
    useAltSrcInFileMatching: true,
    useAltSrcInScriptFilters: true,
    ignoreReleasedBefore: null,
<<<<<<< HEAD
    flareSolverrAddress: '',
    useFlareSolverr: false
=======
    collectorConfigs: null,
>>>>>>> 2e8155b2
  }
}

const mutations = {}

const actions = {
  async load ({ state }) {
    state.loading = true
    ky.get('/api/options/collector-config-list')
      .json()
      .then(data => {
        state.advanced.collectorConfigs = data
      })
    ky.get('/api/options/state')
      .json()
      .then(data => {
        state.advanced.showInternalSceneId = data.config.advanced.showInternalSceneId
        state.advanced.showHSPApiLink = data.config.advanced.showHSPApiLink
        state.advanced.showSceneSearchField = data.config.advanced.showSceneSearchField
        state.advanced.stashApiKey = data.config.advanced.stashApiKey
        state.advanced.scraperProxy = data.config.advanced.scraperProxy
        state.advanced.scrapeActorAfterScene = data.config.advanced.scrapeActorAfterScene
        state.advanced.useImperialEntry = data.config.advanced.useImperialEntry
        state.advanced.linkScenesAfterSceneScraping = data.config.advanced.linkScenesAfterSceneScraping
        state.advanced.useAltSrcInFileMatching = data.config.advanced.useAltSrcInFileMatching
        state.advanced.useAltSrcInScriptFilters = data.config.advanced.useAltSrcInScriptFilters
        state.advanced.ignoreReleasedBefore = data.config.advanced.ignoreReleasedBefore
        state.advanced.flareSolverrAddress = data.config.advanced.flareSolverrAddress
        state.advanced.useFlareSolverr = data.config.advanced.useFlareSolverr
        state.loading = false
      })
  },
  async save ({ state }) {
    state.loading = true
    ky.put('/api/options/interface/advanced', { json: { ...state.advanced } })
      .json()
      .then(data => {
        state.advanced.showInternalSceneId = data.showInternalSceneId
        state.advanced.showHSPApiLink = data.showHSPApiLink
        state.advanced.showSceneSearchField = data.showSceneSearchField
        state.advanced.stashApiKey = data.stashApiKey
        state.advanced.scraperProxy = data.scraperProxy
        state.advanced.scrapeActorAfterScene = data.scrapeActorAfterScene
        state.advanced.useImperialEntry = data.useImperialEntry
        state.advanced.linkScenesAfterSceneScraping = data.linkScenesAfterSceneScraping
        state.advanced.useAltSrcInFileMatching = data.useAltSrcInFileMatching
        state.advanced.useAltSrcInScriptFilters = data.useAltSrcInScriptFilters
        state.advanced.ignoreReleasedBefore = data.ignoreReleasedBefore
        state.advanced.flareSolverrAddress = data.flareSolverrAddress
        state.advanced.useFlareSolverr = data.useFlareSolverr
        state.loading = false
      })
  }
}

export default {
  namespaced: true,
  state,
  mutations,
  actions
}<|MERGE_RESOLUTION|>--- conflicted
+++ resolved
@@ -13,12 +13,9 @@
     useAltSrcInFileMatching: true,
     useAltSrcInScriptFilters: true,
     ignoreReleasedBefore: null,
-<<<<<<< HEAD
+    collectorConfigs: null,
     flareSolverrAddress: '',
     useFlareSolverr: false
-=======
-    collectorConfigs: null,
->>>>>>> 2e8155b2
   }
 }
 
