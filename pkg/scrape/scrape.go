--- conflicted
+++ resolved
@@ -13,6 +13,7 @@
 	"github.com/gocolly/colly/v2"
 	"github.com/sirupsen/logrus"
 	"github.com/xbapps/xbvr/pkg/common"
+	"github.com/xbapps/xbvr/pkg/config"
 	"github.com/xbapps/xbvr/pkg/config"
 	"github.com/xbapps/xbvr/pkg/models"
 	"golang.org/x/net/html"
@@ -68,14 +69,8 @@
 	}
 
 	for _, domain := range domains {
-<<<<<<< HEAD
-=======
 		SetupCollector(GetCoreDomain(domain)+"-scraper", c)
 		log.Debugf("Using Header/Cookies from %s", GetCoreDomain(domain)+"-scraper")
-		if Limiters == nil {
-			LoadScraperRateLimits()
-		}
->>>>>>> 2e8155b2
 		limiter := GetRateLimiter(domain)
 		if limiter != nil {
 			randomDelay := limiter.maxDelay - limiter.minDelay
