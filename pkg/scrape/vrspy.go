package scrape

import (
	"fmt"
<<<<<<< HEAD
	"regexp"
	"strconv"
	"strings"
	"sync"
=======
	"net/http"
	"net/url"
	"regexp"
	"strconv"
	"strings"
	"time"
>>>>>>> 2e8155b2

	"github.com/gocolly/colly/v2"
	"github.com/nleeper/goment"
	"github.com/thoas/go-funk"

	"github.com/xbapps/xbvr/pkg/models"
)

const (
	scraperID = "vrspy"
	siteID    = "VRSpy"
	domain    = "vrspy.com"
	baseURL   = "https://www." + domain
)

func VRSpy(wg *models.ScrapeWG, updateSite bool, knownScenes []string, out chan<- models.ScrapedScene, singleSceneURL string, singleScrapeAdditionalInfo string, limitScraping bool) error {
	defer wg.Done()
	logScrapeStart(scraperID, siteID)

<<<<<<< HEAD
	var (
		flareWG        sync.WaitGroup
		sceneCollector = createCollector(domain)
		siteCollector  = createCollector(domain)
		mu             sync.Mutex
		processed      sync.Map
	)

	sceneCollector.OnScraped(func(r *colly.Response) {
		log.Infof("🏁 Finished processing scene: %s", r.Request.URL)
	})

	siteCollector.OnScraped(func(r *colly.Response) {
		log.Infof("🏁 Finished processing listing: %s", r.Request.URL)
	})

	trackRequests := func(c *colly.Collector) {
		c.OnRequest(func(r *colly.Request) {
			flareWG.Add(1)
			log.Infof("🌐 Starting request: %s", r.URL)
		})
		c.OnResponse(func(r *colly.Response) {
			defer flareWG.Done()
			log.Infof("✅ Received %d bytes from %s", len(r.Body), r.Request.URL)
		})
		c.OnError(func(r *colly.Response, err error) {
			defer flareWG.Done()
			log.Errorf("❌ Error fetching %s: %v", r.Request.URL, err)
		})
	}

	trackRequests(sceneCollector)
	trackRequests(siteCollector)
=======
	allowedDomains := []string{domain, "www." + domain}
	sceneCollector := createCollector(allowedDomains...)
	siteCollector := createCollector(allowedDomains...)

	cookies := []*http.Cookie{
		{
			Name:    "age",
			Value:   "true",
			Path:    "/",
			Expires: time.Now().Add(365 * 24 * time.Hour),
		},
	}

	sceneCollector.OnRequest(func(r *colly.Request) {
		r.Headers.Set("User-Agent", UserAgent)
		for _, c := range cookies {
			r.Headers.Set("Cookie", c.Name+"="+c.Value)
		}
	})

	siteCollector.OnRequest(func(r *colly.Request) {
		r.Headers.Set("User-Agent", UserAgent)
		for _, c := range cookies {
			r.Headers.Set("Cookie", c.Name+"="+c.Value)
		}
	})
>>>>>>> 2e8155b2

	sceneCollector.OnHTML(`html`, func(e *colly.HTMLElement) {
		log.Infof("🔍 Processing scene page: %s", e.Request.URL)

		sc := models.ScrapedScene{}
		sc.ScraperID = scraperID
		sc.SceneType = "VR"
		sc.Studio = siteID
		sc.Site = siteID
		sc.HomepageURL = e.Request.URL.String()

<<<<<<< HEAD
		// SiteID from meta tag
		e.ForEach(`meta[property="og:image"]`, func(id int, e *colly.HTMLElement) {
			ogimage := e.Attr("content")
			re := regexp.MustCompile(`/videos/(\d+)/`)
			if matches := re.FindStringSubmatch(ogimage); len(matches) > 1 {
				sc.SiteID = matches[1]
			}
		})
=======
		// Extract scene ID using most reliable method first
		pageHTML, _ := e.DOM.Html()

		// Try image URLs with pattern cdn.vrspy.com/videos/{id}/ or cdn.vrspy.com/films/{id}/
		imageRegex := regexp.MustCompile(`cdn\.vrspy\.com/(?:videos|films)/(\d+)/`)
		imageMatches := imageRegex.FindStringSubmatch(pageHTML)
		if len(imageMatches) > 1 {
			sc.SiteID = imageMatches[1]
		}

		// Try og:image extraction if ID not found
		if sc.SiteID == "" {
			e.ForEach(`meta[property="og:image"][content*="vrspy.com/videos"], meta[property="og:image"][content*="vrspy.com/films"]`, func(id int, e *colly.HTMLElement) {
				if sc.SiteID == "" {
					ogimage := e.Attr("content")
					if ogimage != "" {
						ogimageURL, err := url.Parse(ogimage)
						if err == nil {
							parts := strings.Split(ogimageURL.Path, "/")
							if len(parts) > 2 {
								_, err := strconv.Atoi(parts[2])
								if err == nil {
									sc.SiteID = parts[2]
								}
							}
						}
					}
				}
			})
		}
>>>>>>> 2e8155b2

		if sc.SiteID == "" {
			log.Warnf("❌ Could not determine SiteID for %s", sc.HomepageURL)
			return
		}
		sc.SceneID = scraperID + "-" + sc.SiteID

<<<<<<< HEAD
		// Title - Use the stored title from listing page if available
		if storedTitle, exists := processed.Load(e.Request.URL.String() + "_title"); exists {
			sc.Title = storedTitle.(string)
		} else {
			sc.Title = strings.TrimSpace(e.ChildText(`div.video-title-container h1`))
		}

		// Cover image - Use the stored cover from listing page
		if storedCover, exists := processed.Load(e.Request.URL.String()); exists {
			sc.Covers = append(sc.Covers, storedCover.(string))
		}

		// Description
		sc.Synopsis = strings.TrimSpace(e.ChildText(`div.video-description-container p`))

		// Tags
		sc.Tags = e.ChildTexts(`div.video-categories a`)

		// Cast
		sc.ActorDetails = make(map[string]models.ActorDetails)
		e.ForEach(`div.video-actors div.video-actor-item`, func(id int, e *colly.HTMLElement) {
			actorName := strings.TrimSpace(e.ChildText("span"))
			if actorName != "" {
				sc.Cast = append(sc.Cast, actorName)
				sc.ActorDetails[actorName] = models.ActorDetails{
					Source:     scraperID,
					ProfileUrl: e.Request.AbsoluteURL(e.ChildAttr("a", "href")),
				}
			}
		})

		// Date & Duration
		e.ForEach(`div.video-details-info-items div.video-details-info-item`, func(id int, e *colly.HTMLElement) {
			label := strings.TrimSpace(e.Text)
			if strings.Contains(label, "Release date:") {
				dateStr := strings.TrimSpace(e.ChildText("span"))
				if tmpDate, err := goment.New(dateStr, "DD MMMM YYYY"); err == nil {
					sc.Released = tmpDate.Format("YYYY-MM-DD")
				}
			}
			if strings.Contains(label, "Duration:") {
				durationStr := strings.TrimSpace(e.ChildText("span"))
				parts := strings.Split(durationStr, ":")
				if len(parts) == 3 {
					hours, _ := strconv.Atoi(parts[0])
					minutes, _ := strconv.Atoi(parts[1])
					// We're ignoring seconds since the Duration field is in minutes
					sc.Duration = hours*60 + minutes
				}
			}
		})

		// Gallery
		e.ForEach(`div.video-gallery img.thumbnail-cover`, func(id int, e *colly.HTMLElement) {
			imgURL := e.Request.AbsoluteURL(e.Attr("src"))
			// Remove width parameter and add webp format
			if strings.Contains(imgURL, "?width=") {
				baseURL := strings.Split(imgURL, "?")[0]
				imgURL = baseURL + "?format=webp"
			}
			sc.Gallery = append(sc.Gallery, imgURL)
		})

		// Trailer
		if trailerSrc := e.ChildAttr(`video#preview-player source`, "src"); trailerSrc != "" {
			sc.TrailerType = "direct"
			sc.TrailerSrc = trailerSrc
		}

		out <- sc
	})

	// Scene discovery with thumbnail and title capture
	siteCollector.OnHTML(`div.item-wrapper`, func(e *colly.HTMLElement) {
		sceneURL := e.ChildAttr("div.item div.photo a.photo-preview", "href")
		if !strings.HasPrefix(sceneURL, "/video/") {
			return
		}
		sceneURL = e.Request.AbsoluteURL(sceneURL)
		coverImg := e.ChildAttr("div.item div.photo a.photo-preview img.cover", "src")
		title := strings.TrimSpace(e.ChildText("div.item div.info.info--grid div.top a div.title"))

		mu.Lock()
		defer mu.Unlock()

		if !funk.ContainsString(knownScenes, sceneURL) {
			if _, exists := processed.Load(sceneURL); !exists {
				// Store both cover image and title from list page
				processed.Store(sceneURL, coverImg)
				processed.Store(sceneURL+"_title", title)
				log.Infof("🎬 Found scene: %s (Cover: %s, Title: %s)", sceneURL, coverImg, title)
				sceneCollector.Visit(sceneURL)
			}
		}
	})

	siteCollector.OnHTML(`#video-section`, func(e *colly.HTMLElement) {
		// Check if we have a "no videos found" message
		if e.ChildText(`div.data-notfound-message`) != "" {
			return // Stop if no more videos
		}

		pageNum := 1

		// Extract current page number if it exists
		if page := e.Request.URL.Query().Get("page"); page != "" {
			pageNum, _ = strconv.Atoi(page)
		}

		// Construct next page URL
		nextPage := fmt.Sprintf("%s/videos?sort=new&page=%d", baseURL, pageNum+1)

		mu.Lock()
		defer mu.Unlock()

		if _, exists := processed.Load(nextPage); !exists && !limitScraping {
			processed.Store(nextPage, true)
			log.Infof("⏭️ Trying next page: %s", nextPage)
			siteCollector.Visit(nextPage)
=======
		// Title selector based on reference scrapers
		title := e.ChildText(`h1.section-header-container`)
		if title == "" {
			title = e.ChildText(`div.video-title .section-header-container`)
		}
		// Title cleanup
		title = strings.TrimSpace(title)
		title = strings.TrimSuffix(title, " Scene")
		title = strings.TrimSuffix(title, " - VR Porn")
		title = strings.TrimSuffix(title, " - Vr Porn")
		sc.Title = title

		// Generate original filenames based on scene slug + resolution
		pathParts := strings.Split(e.Request.URL.Path, "/")
		if titleSlug := pathParts[len(pathParts)-1]; titleSlug != "" {
			resolutions := []string{"original", "8k", "6k", "5k", "4k", "3k", "2k"}
			for _, res := range resolutions {
				sc.Filenames = append(sc.Filenames, titleSlug+"_"+res+"_lr_180_full.mp4")
			}
		}

		// Synopsis selector
		synopsis := e.ChildText(`.show-more-text p`)
		if synopsis == "" {
			synopsis = e.ChildText(`.video-description-container`)
		}
		sc.Synopsis = synopsis

		// Tags selector
		tags := e.ChildTexts(`.video-categories a`)
		if len(tags) == 0 {
			tags = e.ChildTexts(`.video-categories .chip`)
		}
		sc.Tags = tags

		// Cast selector
		sc.ActorDetails = make(map[string]models.ActorDetails)
		e.ForEach(`.video-actor-item`, func(id int, e *colly.HTMLElement) {
			actorName := strings.TrimSpace(e.Text)
			if actorName != "" {
				sc.Cast = append(sc.Cast, actorName)
				e.ForEach(`a`, func(id int, a *colly.HTMLElement) {
					sc.ActorDetails[actorName] = models.ActorDetails{
						Source:     scraperID + " scrape",
						ProfileUrl: e.Request.AbsoluteURL(a.Attr(`href`)),
					}
				})
			}
		})

		// Date and duration extraction
		e.ForEach(`.video-details-info-item`, func(id int, e *colly.HTMLElement) {
			infoText := e.Text

			// Check for release date
			if strings.Contains(infoText, "Release date") {
				dateText := e.ChildText("span")
				if dateText == "" && strings.Contains(infoText, ":") {
					dateText = strings.TrimSpace(strings.Split(infoText, ":")[1])
				}

				if dateText != "" {
					// Try most common date format first
					tmpDate, err := goment.New(dateText, "DD MMMM YYYY")
					if err == nil {
						sc.Released = tmpDate.Format("YYYY-MM-DD")
					}
				}
			}

			// Check for duration
			if strings.Contains(infoText, "Duration") {
				durationText := e.ChildText("span")
				if durationText == "" && strings.Contains(infoText, ":") {
					durationText = strings.TrimSpace(strings.Split(infoText, ":")[1])
				}

				if durationText != "" {
					// Simplified duration extraction
					parts := strings.Split(durationText, ":")
					var hours, mins, secs int
					if len(parts) == 3 {
						hours, _ = strconv.Atoi(parts[0])
						mins, _ = strconv.Atoi(parts[1])
						secs, _ = strconv.Atoi(parts[2])
					} else if len(parts) == 2 {
						mins, _ = strconv.Atoi(parts[0])
						secs, _ = strconv.Atoi(parts[1])
					}
					sc.Duration = (hours*3600 + mins*60 + secs) / 60
				}
			}
		})

		// Set up CDN URL for covers and images
		cdnSceneURL := e.Request.URL
		cdnSceneURL.Host = "cdn." + domain
		cdnSceneURL.Path = "/videos/" + sc.SiteID

		// Look for gallery images in page HTML
		pageHTMLStr := string(e.Response.Body)

		// Extract cover images
		cover := cdnSceneURL.JoinPath("images", "cover.jpg").String()

		// Find cover images directly in HTML to get the correct URLs
		coverRegex := regexp.MustCompile(`https://cdn\.vrspy\.com/(?:videos|films)/\d+/images/cover\.jpg`)

		coverMatches := coverRegex.FindAllString(pageHTMLStr, -1)

		// Use found URLs if available, otherwise fall back to constructed URLs
		if len(coverMatches) > 0 {
			// Clean up URL - extract just the base URL without any parameters or fragments
			parsedURL, err := url.Parse(coverMatches[0])
			if err == nil {
				parsedURL.Fragment = ""
				parsedURL.RawQuery = ""
				cover = parsedURL.String()
			}
		}

		sc.Covers = []string{cover}

		// Find gallery images
		cdnImageRegex := regexp.MustCompile(`https://vrspy\.com/cdn-cgi/image/w=\d+/https://cdn\.vrspy\.com/(?:videos|films)/\d+/photos/([^"\s]+\.jpg)`)
		directImageRegex := regexp.MustCompile(`https://cdn\.vrspy\.com/(?:videos|films)/\d+/photos/([^"\s]+\.jpg)`)

		// Extract all image filenames and their source URLs
		type imageSource struct {
			filename string
			fullURL  string
			isdirect bool
		}

		images := make([]imageSource, 0)

		// Find CDN processed images
		cdnMatches := cdnImageRegex.FindAllStringSubmatch(pageHTMLStr, -1)
		for _, match := range cdnMatches {
			if len(match) >= 2 {
				images = append(images, imageSource{
					filename: match[1],
					fullURL:  match[0],
					isdirect: false,
				})
			}
		}

		// Find direct CDN images
		directMatches := directImageRegex.FindAllStringSubmatch(pageHTMLStr, -1)
		for _, match := range directMatches {
			if len(match) >= 2 {
				images = append(images, imageSource{
					filename: match[1],
					fullURL:  match[0],
					isdirect: true,
				})
			}
		}

		// Deduplicate gallery images and transform to 960px in any direction
		cleanGallery := make([]string, 0)
		seenFilenames := make(map[string]bool)

		// Process all images with a single loop
		for _, img := range images {
			if !seenFilenames[img.filename] {
				seenFilenames[img.filename] = true

				var directURL string
				if !img.isdirect {
					// Extract the direct URL part from CDN URL
					parts := strings.Split(img.fullURL, "/https://")
					if len(parts) < 2 {
						continue
					}
					directURL = "https://" + parts[1]
				} else {
					directURL = img.fullURL
				}

				// Remove any fragments
				directURL = strings.Split(directURL, "#")[0]

				// Use CloudFlare image processing to constrain to 960px max in any direction, maintaining aspect ratio
				transformedURL := "https://vrspy.com/cdn-cgi/image/w=960,h=960,fit=scale-down,format=auto/" + directURL
				cleanGallery = append(cleanGallery, transformedURL)
			}
		}

		sc.Gallery = cleanGallery

		// Extract trailer URLs
		trailerRegex := regexp.MustCompile(`https://cdn\.vrspy\.com/(?:videos|films)/\d+/trailers/\w+\.mp4\?token=[^"&]+`)
		trailerMatches := trailerRegex.FindAllString(pageHTMLStr, -1)

		if len(trailerMatches) > 0 {
			// If we found trailer URLs directly, use the first one
			sc.TrailerType = "url"
			sc.TrailerSrc = trailerMatches[0]
		} else {
			// Fallback to the scrape_html method
			sc.TrailerType = "scrape_html"
			paramsdata := models.TrailerScrape{
				SceneUrl:     sc.HomepageURL,
				HtmlElement:  "body", // Search the entire body since NUXT_DATA might be in different locations
				ExtractRegex: `(https://cdn\.vrspy\.com/(?:videos|films)/\d+/trailers/\w+\.mp4\?token=[^"&]+)`,
			}
			jsonStr, _ := json.Marshal(paramsdata)
			sc.TrailerSrc = string(jsonStr)
		}

		out <- sc
	})

	siteCollector.OnHTML(`body`, func(e *colly.HTMLElement) {
		if !limitScraping {
			// Get current page number from URL
			currentPage := 1
			if pageParam := e.Request.URL.Query().Get("page"); pageParam != "" {
				if p, err := strconv.Atoi(pageParam); err == nil {
					currentPage = p
				}
			}

			// Check if there are videos on this page
			hasVideos := false
			e.ForEach(`.item-wrapper .photo a`, func(id int, e *colly.HTMLElement) {
				hasVideos = true
			})

			// If we found videos on this page, try the next page
			if hasVideos {
				var nextURL string
				if e.Request.URL.Query().Get("page") == "" {
					nextURL = fmt.Sprintf("%s/videos?sort=new&page=-1", baseURL)
				} else {
					nextPage := currentPage + 1
					nextURL = fmt.Sprintf("%s/videos?sort=new&page=%d", baseURL, nextPage)
				}
				siteCollector.Visit(nextURL)
			}
		}
	})

	siteCollector.OnHTML(`.item-wrapper .photo a`, func(e *colly.HTMLElement) {
		sceneURL := e.Request.AbsoluteURL(e.Attr("href"))
		if !funk.ContainsString(knownScenes, sceneURL) {
			sceneCollector.Visit(sceneURL)
		}
	})

	// Fallback selector for scene links
	siteCollector.OnHTML(`.video-section a.photo-preview`, func(e *colly.HTMLElement) {
		sceneURL := e.Request.AbsoluteURL(e.Attr("href"))
		if !funk.ContainsString(knownScenes, sceneURL) {
			sceneCollector.Visit(sceneURL)
>>>>>>> 2e8155b2
		}
	})

	if singleSceneURL != "" {
<<<<<<< HEAD
		processed.Store(singleSceneURL, true)
		sceneCollector.Visit(singleSceneURL)
	} else {
		initialPage := baseURL + "/videos"
		processed.Store(initialPage, true)
		siteCollector.Visit(initialPage)
=======
		// Ensure single scene URL uses www subdomain
		if !strings.Contains(singleSceneURL, "www.") && strings.Contains(singleSceneURL, "://") {
			parts := strings.Split(singleSceneURL, "://")
			if len(parts) > 1 {
				singleSceneURL = parts[0] + "://www." + strings.TrimPrefix(parts[1], "www.")
			}
		}
		log.Infof("visiting %s", singleSceneURL)
		sceneCollector.Visit(singleSceneURL)
	} else {
		listingURL := baseURL + "/videos"
		log.Infof("visiting %s", listingURL)
		siteCollector.Visit(listingURL)
>>>>>>> 2e8155b2
	}

	// Proper synchronization
	siteCollector.Wait()
	sceneCollector.Wait()
	flareWG.Wait()

	if updateSite {
		updateSiteLastUpdate(scraperID)
	}
	logScrapeFinished(scraperID, siteID)
	return nil
}

func init() {
	RegisterFlareSolverrSite("vrspy.com")
	registerScraper(scraperID, siteID, baseURL+"/favicon.ico", domain, VRSpy)
}<|MERGE_RESOLUTION|>--- conflicted
+++ resolved
@@ -2,19 +2,10 @@
 
 import (
 	"fmt"
-<<<<<<< HEAD
 	"regexp"
 	"strconv"
 	"strings"
 	"sync"
-=======
-	"net/http"
-	"net/url"
-	"regexp"
-	"strconv"
-	"strings"
-	"time"
->>>>>>> 2e8155b2
 
 	"github.com/gocolly/colly/v2"
 	"github.com/nleeper/goment"
@@ -34,7 +25,6 @@
 	defer wg.Done()
 	logScrapeStart(scraperID, siteID)
 
-<<<<<<< HEAD
 	var (
 		flareWG        sync.WaitGroup
 		sceneCollector = createCollector(domain)
@@ -68,34 +58,6 @@
 
 	trackRequests(sceneCollector)
 	trackRequests(siteCollector)
-=======
-	allowedDomains := []string{domain, "www." + domain}
-	sceneCollector := createCollector(allowedDomains...)
-	siteCollector := createCollector(allowedDomains...)
-
-	cookies := []*http.Cookie{
-		{
-			Name:    "age",
-			Value:   "true",
-			Path:    "/",
-			Expires: time.Now().Add(365 * 24 * time.Hour),
-		},
-	}
-
-	sceneCollector.OnRequest(func(r *colly.Request) {
-		r.Headers.Set("User-Agent", UserAgent)
-		for _, c := range cookies {
-			r.Headers.Set("Cookie", c.Name+"="+c.Value)
-		}
-	})
-
-	siteCollector.OnRequest(func(r *colly.Request) {
-		r.Headers.Set("User-Agent", UserAgent)
-		for _, c := range cookies {
-			r.Headers.Set("Cookie", c.Name+"="+c.Value)
-		}
-	})
->>>>>>> 2e8155b2
 
 	sceneCollector.OnHTML(`html`, func(e *colly.HTMLElement) {
 		log.Infof("🔍 Processing scene page: %s", e.Request.URL)
@@ -107,7 +69,6 @@
 		sc.Site = siteID
 		sc.HomepageURL = e.Request.URL.String()
 
-<<<<<<< HEAD
 		// SiteID from meta tag
 		e.ForEach(`meta[property="og:image"]`, func(id int, e *colly.HTMLElement) {
 			ogimage := e.Attr("content")
@@ -116,38 +77,6 @@
 				sc.SiteID = matches[1]
 			}
 		})
-=======
-		// Extract scene ID using most reliable method first
-		pageHTML, _ := e.DOM.Html()
-
-		// Try image URLs with pattern cdn.vrspy.com/videos/{id}/ or cdn.vrspy.com/films/{id}/
-		imageRegex := regexp.MustCompile(`cdn\.vrspy\.com/(?:videos|films)/(\d+)/`)
-		imageMatches := imageRegex.FindStringSubmatch(pageHTML)
-		if len(imageMatches) > 1 {
-			sc.SiteID = imageMatches[1]
-		}
-
-		// Try og:image extraction if ID not found
-		if sc.SiteID == "" {
-			e.ForEach(`meta[property="og:image"][content*="vrspy.com/videos"], meta[property="og:image"][content*="vrspy.com/films"]`, func(id int, e *colly.HTMLElement) {
-				if sc.SiteID == "" {
-					ogimage := e.Attr("content")
-					if ogimage != "" {
-						ogimageURL, err := url.Parse(ogimage)
-						if err == nil {
-							parts := strings.Split(ogimageURL.Path, "/")
-							if len(parts) > 2 {
-								_, err := strconv.Atoi(parts[2])
-								if err == nil {
-									sc.SiteID = parts[2]
-								}
-							}
-						}
-					}
-				}
-			})
-		}
->>>>>>> 2e8155b2
 
 		if sc.SiteID == "" {
 			log.Warnf("❌ Could not determine SiteID for %s", sc.HomepageURL)
@@ -155,7 +84,6 @@
 		}
 		sc.SceneID = scraperID + "-" + sc.SiteID
 
-<<<<<<< HEAD
 		// Title - Use the stored title from listing page if available
 		if storedTitle, exists := processed.Load(e.Request.URL.String() + "_title"); exists {
 			sc.Title = storedTitle.(string)
@@ -183,166 +111,6 @@
 				sc.ActorDetails[actorName] = models.ActorDetails{
 					Source:     scraperID,
 					ProfileUrl: e.Request.AbsoluteURL(e.ChildAttr("a", "href")),
-				}
-			}
-		})
-
-		// Date & Duration
-		e.ForEach(`div.video-details-info-items div.video-details-info-item`, func(id int, e *colly.HTMLElement) {
-			label := strings.TrimSpace(e.Text)
-			if strings.Contains(label, "Release date:") {
-				dateStr := strings.TrimSpace(e.ChildText("span"))
-				if tmpDate, err := goment.New(dateStr, "DD MMMM YYYY"); err == nil {
-					sc.Released = tmpDate.Format("YYYY-MM-DD")
-				}
-			}
-			if strings.Contains(label, "Duration:") {
-				durationStr := strings.TrimSpace(e.ChildText("span"))
-				parts := strings.Split(durationStr, ":")
-				if len(parts) == 3 {
-					hours, _ := strconv.Atoi(parts[0])
-					minutes, _ := strconv.Atoi(parts[1])
-					// We're ignoring seconds since the Duration field is in minutes
-					sc.Duration = hours*60 + minutes
-				}
-			}
-		})
-
-		// Gallery
-		e.ForEach(`div.video-gallery img.thumbnail-cover`, func(id int, e *colly.HTMLElement) {
-			imgURL := e.Request.AbsoluteURL(e.Attr("src"))
-			// Remove width parameter and add webp format
-			if strings.Contains(imgURL, "?width=") {
-				baseURL := strings.Split(imgURL, "?")[0]
-				imgURL = baseURL + "?format=webp"
-			}
-			sc.Gallery = append(sc.Gallery, imgURL)
-		})
-
-		// Trailer
-		if trailerSrc := e.ChildAttr(`video#preview-player source`, "src"); trailerSrc != "" {
-			sc.TrailerType = "direct"
-			sc.TrailerSrc = trailerSrc
-		}
-
-		out <- sc
-	})
-
-	// Scene discovery with thumbnail and title capture
-	siteCollector.OnHTML(`div.item-wrapper`, func(e *colly.HTMLElement) {
-		sceneURL := e.ChildAttr("div.item div.photo a.photo-preview", "href")
-		if !strings.HasPrefix(sceneURL, "/video/") {
-			return
-		}
-		sceneURL = e.Request.AbsoluteURL(sceneURL)
-		coverImg := e.ChildAttr("div.item div.photo a.photo-preview img.cover", "src")
-		title := strings.TrimSpace(e.ChildText("div.item div.info.info--grid div.top a div.title"))
-
-		mu.Lock()
-		defer mu.Unlock()
-
-		if !funk.ContainsString(knownScenes, sceneURL) {
-			if _, exists := processed.Load(sceneURL); !exists {
-				// Store both cover image and title from list page
-				processed.Store(sceneURL, coverImg)
-				processed.Store(sceneURL+"_title", title)
-				log.Infof("🎬 Found scene: %s (Cover: %s, Title: %s)", sceneURL, coverImg, title)
-				sceneCollector.Visit(sceneURL)
-			}
-		}
-	})
-
-	siteCollector.OnHTML(`#video-section`, func(e *colly.HTMLElement) {
-		// Check if we have a "no videos found" message
-		if e.ChildText(`div.data-notfound-message`) != "" {
-			return // Stop if no more videos
-		}
-
-		pageNum := 1
-
-		// Extract current page number if it exists
-		if page := e.Request.URL.Query().Get("page"); page != "" {
-			pageNum, _ = strconv.Atoi(page)
-		}
-
-		// Construct next page URL
-		nextPage := fmt.Sprintf("%s/videos?sort=new&page=%d", baseURL, pageNum+1)
-
-		mu.Lock()
-		defer mu.Unlock()
-
-		if _, exists := processed.Load(nextPage); !exists && !limitScraping {
-			processed.Store(nextPage, true)
-			log.Infof("⏭️ Trying next page: %s", nextPage)
-			siteCollector.Visit(nextPage)
-=======
-		// Title selector based on reference scrapers
-		title := e.ChildText(`h1.section-header-container`)
-		if title == "" {
-			title = e.ChildText(`div.video-title .section-header-container`)
-		}
-		// Title cleanup
-		title = strings.TrimSpace(title)
-		title = strings.TrimSuffix(title, " Scene")
-		title = strings.TrimSuffix(title, " - VR Porn")
-		title = strings.TrimSuffix(title, " - Vr Porn")
-		sc.Title = title
-
-		// Generate original filenames based on scene slug + resolution
-		pathParts := strings.Split(e.Request.URL.Path, "/")
-		if titleSlug := pathParts[len(pathParts)-1]; titleSlug != "" {
-			resolutions := []string{"original", "8k", "6k", "5k", "4k", "3k", "2k"}
-			for _, res := range resolutions {
-				sc.Filenames = append(sc.Filenames, titleSlug+"_"+res+"_lr_180_full.mp4")
-			}
-		}
-
-		// Synopsis selector
-		synopsis := e.ChildText(`.show-more-text p`)
-		if synopsis == "" {
-			synopsis = e.ChildText(`.video-description-container`)
-		}
-		sc.Synopsis = synopsis
-
-		// Tags selector
-		tags := e.ChildTexts(`.video-categories a`)
-		if len(tags) == 0 {
-			tags = e.ChildTexts(`.video-categories .chip`)
-		}
-		sc.Tags = tags
-
-		// Cast selector
-		sc.ActorDetails = make(map[string]models.ActorDetails)
-		e.ForEach(`.video-actor-item`, func(id int, e *colly.HTMLElement) {
-			actorName := strings.TrimSpace(e.Text)
-			if actorName != "" {
-				sc.Cast = append(sc.Cast, actorName)
-				e.ForEach(`a`, func(id int, a *colly.HTMLElement) {
-					sc.ActorDetails[actorName] = models.ActorDetails{
-						Source:     scraperID + " scrape",
-						ProfileUrl: e.Request.AbsoluteURL(a.Attr(`href`)),
-					}
-				})
-			}
-		})
-
-		// Date and duration extraction
-		e.ForEach(`.video-details-info-item`, func(id int, e *colly.HTMLElement) {
-			infoText := e.Text
-
-			// Check for release date
-			if strings.Contains(infoText, "Release date") {
-				dateText := e.ChildText("span")
-				if dateText == "" && strings.Contains(infoText, ":") {
-					dateText = strings.TrimSpace(strings.Split(infoText, ":")[1])
-				}
-
-				if dateText != "" {
-					// Try most common date format first
-					tmpDate, err := goment.New(dateText, "DD MMMM YYYY")
-					if err == nil {
-						sc.Released = tmpDate.Format("YYYY-MM-DD")
-					}
 				}
 			}
 
@@ -370,196 +138,104 @@
 			}
 		})
 
-		// Set up CDN URL for covers and images
-		cdnSceneURL := e.Request.URL
-		cdnSceneURL.Host = "cdn." + domain
-		cdnSceneURL.Path = "/videos/" + sc.SiteID
-
-		// Look for gallery images in page HTML
-		pageHTMLStr := string(e.Response.Body)
-
-		// Extract cover images
-		cover := cdnSceneURL.JoinPath("images", "cover.jpg").String()
-
-		// Find cover images directly in HTML to get the correct URLs
-		coverRegex := regexp.MustCompile(`https://cdn\.vrspy\.com/(?:videos|films)/\d+/images/cover\.jpg`)
-
-		coverMatches := coverRegex.FindAllString(pageHTMLStr, -1)
-
-		// Use found URLs if available, otherwise fall back to constructed URLs
-		if len(coverMatches) > 0 {
-			// Clean up URL - extract just the base URL without any parameters or fragments
-			parsedURL, err := url.Parse(coverMatches[0])
-			if err == nil {
-				parsedURL.Fragment = ""
-				parsedURL.RawQuery = ""
-				cover = parsedURL.String()
-			}
-		}
-
-		sc.Covers = []string{cover}
-
-		// Find gallery images
-		cdnImageRegex := regexp.MustCompile(`https://vrspy\.com/cdn-cgi/image/w=\d+/https://cdn\.vrspy\.com/(?:videos|films)/\d+/photos/([^"\s]+\.jpg)`)
-		directImageRegex := regexp.MustCompile(`https://cdn\.vrspy\.com/(?:videos|films)/\d+/photos/([^"\s]+\.jpg)`)
-
-		// Extract all image filenames and their source URLs
-		type imageSource struct {
-			filename string
-			fullURL  string
-			isdirect bool
-		}
-
-		images := make([]imageSource, 0)
-
-		// Find CDN processed images
-		cdnMatches := cdnImageRegex.FindAllStringSubmatch(pageHTMLStr, -1)
-		for _, match := range cdnMatches {
-			if len(match) >= 2 {
-				images = append(images, imageSource{
-					filename: match[1],
-					fullURL:  match[0],
-					isdirect: false,
-				})
-			}
-		}
-
-		// Find direct CDN images
-		directMatches := directImageRegex.FindAllStringSubmatch(pageHTMLStr, -1)
-		for _, match := range directMatches {
-			if len(match) >= 2 {
-				images = append(images, imageSource{
-					filename: match[1],
-					fullURL:  match[0],
-					isdirect: true,
-				})
-			}
-		}
-
-		// Deduplicate gallery images and transform to 960px in any direction
-		cleanGallery := make([]string, 0)
-		seenFilenames := make(map[string]bool)
-
-		// Process all images with a single loop
-		for _, img := range images {
-			if !seenFilenames[img.filename] {
-				seenFilenames[img.filename] = true
-
-				var directURL string
-				if !img.isdirect {
-					// Extract the direct URL part from CDN URL
-					parts := strings.Split(img.fullURL, "/https://")
-					if len(parts) < 2 {
-						continue
-					}
-					directURL = "https://" + parts[1]
-				} else {
-					directURL = img.fullURL
-				}
-
-				// Remove any fragments
-				directURL = strings.Split(directURL, "#")[0]
-
-				// Use CloudFlare image processing to constrain to 960px max in any direction, maintaining aspect ratio
-				transformedURL := "https://vrspy.com/cdn-cgi/image/w=960,h=960,fit=scale-down,format=auto/" + directURL
-				cleanGallery = append(cleanGallery, transformedURL)
-			}
-		}
-
-		sc.Gallery = cleanGallery
-
-		// Extract trailer URLs
-		trailerRegex := regexp.MustCompile(`https://cdn\.vrspy\.com/(?:videos|films)/\d+/trailers/\w+\.mp4\?token=[^"&]+`)
-		trailerMatches := trailerRegex.FindAllString(pageHTMLStr, -1)
-
-		if len(trailerMatches) > 0 {
-			// If we found trailer URLs directly, use the first one
-			sc.TrailerType = "url"
-			sc.TrailerSrc = trailerMatches[0]
-		} else {
-			// Fallback to the scrape_html method
-			sc.TrailerType = "scrape_html"
-			paramsdata := models.TrailerScrape{
-				SceneUrl:     sc.HomepageURL,
-				HtmlElement:  "body", // Search the entire body since NUXT_DATA might be in different locations
-				ExtractRegex: `(https://cdn\.vrspy\.com/(?:videos|films)/\d+/trailers/\w+\.mp4\?token=[^"&]+)`,
-			}
-			jsonStr, _ := json.Marshal(paramsdata)
-			sc.TrailerSrc = string(jsonStr)
+		// Date & Duration
+		e.ForEach(`div.video-details-info-items div.video-details-info-item`, func(id int, e *colly.HTMLElement) {
+			label := strings.TrimSpace(e.Text)
+			if strings.Contains(label, "Release date:") {
+				dateStr := strings.TrimSpace(e.ChildText("span"))
+				if tmpDate, err := goment.New(dateStr, "DD MMMM YYYY"); err == nil {
+					sc.Released = tmpDate.Format("YYYY-MM-DD")
+				}
+			}
+			if strings.Contains(label, "Duration:") {
+				durationStr := strings.TrimSpace(e.ChildText("span"))
+				parts := strings.Split(durationStr, ":")
+				if len(parts) == 3 {
+					hours, _ := strconv.Atoi(parts[0])
+					minutes, _ := strconv.Atoi(parts[1])
+					// We're ignoring seconds since the Duration field is in minutes
+					sc.Duration = hours*60 + minutes
+				}
+			}
+		})
+
+		// Gallery
+		e.ForEach(`div.video-gallery img.thumbnail-cover`, func(id int, e *colly.HTMLElement) {
+			imgURL := e.Request.AbsoluteURL(e.Attr("src"))
+			// Remove width parameter and add webp format
+			if strings.Contains(imgURL, "?width=") {
+				baseURL := strings.Split(imgURL, "?")[0]
+				imgURL = baseURL + "?format=webp"
+			}
+			sc.Gallery = append(sc.Gallery, imgURL)
+		})
+
+		// Trailer
+		if trailerSrc := e.ChildAttr(`video#preview-player source`, "src"); trailerSrc != "" {
+			sc.TrailerType = "direct"
+			sc.TrailerSrc = trailerSrc
 		}
 
 		out <- sc
 	})
 
-	siteCollector.OnHTML(`body`, func(e *colly.HTMLElement) {
-		if !limitScraping {
-			// Get current page number from URL
-			currentPage := 1
-			if pageParam := e.Request.URL.Query().Get("page"); pageParam != "" {
-				if p, err := strconv.Atoi(pageParam); err == nil {
-					currentPage = p
-				}
-			}
-
-			// Check if there are videos on this page
-			hasVideos := false
-			e.ForEach(`.item-wrapper .photo a`, func(id int, e *colly.HTMLElement) {
-				hasVideos = true
-			})
-
-			// If we found videos on this page, try the next page
-			if hasVideos {
-				var nextURL string
-				if e.Request.URL.Query().Get("page") == "" {
-					nextURL = fmt.Sprintf("%s/videos?sort=new&page=-1", baseURL)
-				} else {
-					nextPage := currentPage + 1
-					nextURL = fmt.Sprintf("%s/videos?sort=new&page=%d", baseURL, nextPage)
-				}
-				siteCollector.Visit(nextURL)
-			}
-		}
-	})
-
-	siteCollector.OnHTML(`.item-wrapper .photo a`, func(e *colly.HTMLElement) {
-		sceneURL := e.Request.AbsoluteURL(e.Attr("href"))
+	// Scene discovery with thumbnail and title capture
+	siteCollector.OnHTML(`div.item-wrapper`, func(e *colly.HTMLElement) {
+		sceneURL := e.ChildAttr("div.item div.photo a.photo-preview", "href")
+		if !strings.HasPrefix(sceneURL, "/video/") {
+			return
+		}
+		sceneURL = e.Request.AbsoluteURL(sceneURL)
+		coverImg := e.ChildAttr("div.item div.photo a.photo-preview img.cover", "src")
+		title := strings.TrimSpace(e.ChildText("div.item div.info.info--grid div.top a div.title"))
+
+		mu.Lock()
+		defer mu.Unlock()
+
 		if !funk.ContainsString(knownScenes, sceneURL) {
-			sceneCollector.Visit(sceneURL)
-		}
-	})
-
-	// Fallback selector for scene links
-	siteCollector.OnHTML(`.video-section a.photo-preview`, func(e *colly.HTMLElement) {
-		sceneURL := e.Request.AbsoluteURL(e.Attr("href"))
-		if !funk.ContainsString(knownScenes, sceneURL) {
-			sceneCollector.Visit(sceneURL)
->>>>>>> 2e8155b2
+			if _, exists := processed.Load(sceneURL); !exists {
+				// Store both cover image and title from list page
+				processed.Store(sceneURL, coverImg)
+				processed.Store(sceneURL+"_title", title)
+				log.Infof("🎬 Found scene: %s (Cover: %s, Title: %s)", sceneURL, coverImg, title)
+				sceneCollector.Visit(sceneURL)
+			}
+		}
+	})
+
+	siteCollector.OnHTML(`#video-section`, func(e *colly.HTMLElement) {
+		// Check if we have a "no videos found" message
+		if e.ChildText(`div.data-notfound-message`) != "" {
+			return // Stop if no more videos
+		}
+
+		pageNum := 1
+
+		// Extract current page number if it exists
+		if page := e.Request.URL.Query().Get("page"); page != "" {
+			pageNum, _ = strconv.Atoi(page)
+		}
+
+		// Construct next page URL
+		nextPage := fmt.Sprintf("%s/videos?sort=new&page=%d", baseURL, pageNum+1)
+
+		mu.Lock()
+		defer mu.Unlock()
+
+		if _, exists := processed.Load(nextPage); !exists && !limitScraping {
+			processed.Store(nextPage, true)
+			log.Infof("⏭️ Trying next page: %s", nextPage)
+			siteCollector.Visit(nextPage)
 		}
 	})
 
 	if singleSceneURL != "" {
-<<<<<<< HEAD
 		processed.Store(singleSceneURL, true)
 		sceneCollector.Visit(singleSceneURL)
 	} else {
 		initialPage := baseURL + "/videos"
 		processed.Store(initialPage, true)
 		siteCollector.Visit(initialPage)
-=======
-		// Ensure single scene URL uses www subdomain
-		if !strings.Contains(singleSceneURL, "www.") && strings.Contains(singleSceneURL, "://") {
-			parts := strings.Split(singleSceneURL, "://")
-			if len(parts) > 1 {
-				singleSceneURL = parts[0] + "://www." + strings.TrimPrefix(parts[1], "www.")
-			}
-		}
-		log.Infof("visiting %s", singleSceneURL)
-		sceneCollector.Visit(singleSceneURL)
-	} else {
-		listingURL := baseURL + "/videos"
-		log.Infof("visiting %s", listingURL)
-		siteCollector.Visit(listingURL)
->>>>>>> 2e8155b2
 	}
 
 	// Proper synchronization
